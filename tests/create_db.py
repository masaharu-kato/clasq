--- conflicted
+++ resolved
@@ -2,46 +2,40 @@
 import argparse
 import os
 import sys
-<<<<<<< HEAD
-import subprocess
-from dbconfig import ROOT_DIR, DBCFG
-from libsql.cursor import MySQLCommandCursor
-from libsql.connector import SQLExecutor
-=======
 from pathlib import Path
 from libbc.config import LIB_ROOT_DIR, Configuration
-from src.cursor import CommandCursor
-from src.connector import SQLExecutor
->>>>>>> 64b146f6
+from libsql.connector import MySQLConnection
+from libsql.executor import QueryExecutor
 
 _DB_USERS_ = ['admin', 'loader', 'viewer']
 
-def create_sample_db(db_config_path:Path, *, debug_dump:bool=False) -> None:
-    """ Create (or recreate) database itself and users """
-    # TODO: Fix
+# def create_sample_db(db_config_path:Path, *, debug_dump:bool=False) -> None:
+#     """ Create (or recreate) database itself and users """
+#     # TODO: Fix
 
-    DBCFG = Configuration(db_config_path)
+#     DBCFG = Configuration(db_config_path)
+#     dbc = MySQLConnection()
 
-    with SQLExecutor(MySQLCommandCursor(['mysql'], debug_dump=(sys.stderr if debug_dump else None))) as exr:
-        exr.recreate_database(DBCFG['server']['databasename'])
-        exr.use_database(DBCFG['server']['databasename'])
+#     with QueryExecutor(MySQLCommandCursor(['mysql'], debug_dump=(sys.stderr if debug_dump else None))) as exr:
+#         exr.recreate_database(DBCFG['server']['databasename'])
+#         exr.use_database(DBCFG['server']['databasename'])
 
-        for user in _DB_USERS_:
-            exr.recreate_user(
-                DBCFG['users'][user]['username'],
-                DBCFG['users'][user]['password'],
-                ['SELECT', 'INSERT', 'UPDATE', 'DELETE', 'EXECUTE']
-            )
+#         for user in _DB_USERS_:
+#             exr.recreate_user(
+#                 DBCFG['users'][user]['username'],
+#                 DBCFG['users'][user]['password'],
+#                 ['SELECT', 'INSERT', 'UPDATE', 'DELETE', 'EXECUTE']
+#             )
 
-        with open(os.path.join(LIB_ROOT_DIR, DBCFG['schema']['path'])) as f:
-            exr.execute_from(f)
+#         with open(os.path.join(LIB_ROOT_DIR, DBCFG['schema']['path'])) as f:
+#             exr.execute_from(f)
 
 
 def main():
     argp = argparse.ArgumentParser()
     argp.add_argument('-dd', '--debug-dump', action='store_true', help='Dump sqls to stderr instead of running')
     args = argp.parse_args()
-    create_sample_db(debug_dump=args.debug_dump)
+    # create_sample_db(debug_dump=args.debug_dump)
 
 
 if __name__ == "__main__":
