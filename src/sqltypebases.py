--- conflicted
+++ resolved
@@ -304,12 +304,8 @@
         return t
 
     @classmethod
-<<<<<<< HEAD
     def is_compatible_column_type(cls, t):
-=======
-    def is_compatible_type(cls, t):
-        """ Check if `t` is a compatible type or not """
->>>>>>> f1bb0643
+        """ Check if `t` is a compatible column type or not """
         if cls._is_typing_type(t):
             return cls._is_typing_optional(t) and cls.is_compatible_column_type(cls._typing_basetype(t))
         return is_child_class(t, SQLType) or is_child_class(t, Record) or t in cls.type_aliases
