"""
    SQL Execution classes and functions
"""
from typing import Any, Callable, Dict, IO, Iterable, Iterator, List, Optional, Sequence, Set, Tuple, TypeVar, Union
from dataclasses import dataclass
import warnings
import sys

from libsql.connector import CursorABC
import mysql.connector.errors as mysql_error # type: ignore
from .schema import Column, ColumnAlias, ColumnLike, Database, ExtraColumnExpr, JoinLike, JoinType, OrderLike, OrderType, Table, TableLike, TableLink, asobj, asop, astext, astype, tosql

T = TypeVar('T')
SQLLike = str

OpTerm = Union[ColumnLike, Tuple[str, ColumnLike], Tuple[ColumnLike, str, Any], list]
EqTerm = Tuple[ColumnLike, Any]

class BasicQueryExecutor:
    """ SQL実行クラス """

    def __init__(self, cursor:CursorABC):
        """ Initialize a instance with a cursor to the Database """
        assert isinstance(cursor, CursorABC)
        self._cursor:Optional[CursorABC] = cursor

    @property
    def db(self) -> Database:
        return self.cursor.db

    @property
    def cursor(self) -> CursorABC:
        if self._cursor is None:
            raise BasicQueryExecutorError('Cursor is already closed.')
        return self._cursor

    def __enter__(self):
        return self

    def execproc(self, procname:str, args:list) -> int:
        """ Execute procedure or function defined in the Database """
        try:
            self.execute(f'SELECT {procname}(' + ', '.join(['%s'] * len(args)) + ') as `id`', args)
            return self.fetchjustone().id
        except mysql_error.DataError as e:
            raise BasicQueryExecutorError('Errors in arguments on the function `{}` (args={})'.format(procname, repr(args))) from e

    def query(self, sql:SQLLike, params:Optional[list]=None, *, fetch_one:bool=False) -> list:
        """ Run sql with parameters """
        try:
            self.execute(sql, params)
            return self.fetchall() if not fetch_one else self.fetchone()
        except Exception as e:
            raise BasicQueryExecutorError('Failed to query SQL: %s, Args: %s' % (sql, ', '.join(map(str, params)) if params is not None else 'None')) from e

    def query_one(self, sql:SQLLike, params:Optional[list]=None) -> Any:
        return self.query(sql, params, fetch_one=True)

    def execute(self, sql:SQLLike, params:Optional[list]=None):
        """ Execute SQL query """
        return self.cursor.execute(sql, [self.filter_param(p) for p in params] if params else None)

    def executemany(self, sql:SQLLike, params_list:Iterable[Union[List, Tuple]]):
        """ Execute SQL query many time """
        return self.cursor.executemany(sql, [[self.filter_param(p) for p in params] for params in params_list])

    def execute_from(self, f:IO):
        """ Execute SQL statements from file """
        return self.execute(f.read())

    def filter_param(self, param):
        """ filter the parameter value for SQL execution """
        return param

    def fetchjustone(self) -> Any:
        """ Fetch just one record in result (if not, raise exception) """
        result = self.fetchall()
        if len(result) != 1:
            raise BasicQueryExecutorError('Not just one result.')
        return result[0]

    def fetchone(self) -> Any:
        """ Fetch only one record in result (or no result as None) (if multiple, raise exception) """
        result = self.fetchall()
        if len(result) > 1:
            raise BasicQueryExecutorError('Multiple result.')
        if result:
            return result[0]
        return None

    def fetchall(self):
        """ Fetch all records in result """
        return self.cursor.fetchall()

    def closed(self) -> bool:
        return self._cursor is None

    def close(self):
        """ Close cursur if not closed """
        if not self.closed():
            self.cursor.close()
            self._cursor = None

    def __exit__(self, ex_type, ex_value, trace):
        self.close()

    def __del__(self):
        self.close()


class QueryExecutor(BasicQueryExecutor):

    def drop_database(self, name:str) -> None:
        """ Drop database """
        self.execute(f'DROP DATABASE IF EXISTS {asobj(name)}')

    def drop_user(self, name:str) -> None:
        """ Drop user """
        self.execute(f'DROP USER IF EXISTS {asobj(name)}')

    def drop_table(self, name:str) -> None:
        """ Drop table """
        self.execute(f'DROP TABLE IF EXISTS {asobj(name)}')

    def create_database(self, name:str) -> None:
        """ Create database """
        self.execute(f'CREATE DATABASE {asobj(name)}')

    def use_database(self, name:str) -> None:
        """ Use database """
        self.execute(f'USE {asobj(name)}')

    def create_user(self, name:str, password:str, grants:List[str]) -> None:
        """ Create user """
        self.execute(f'CREATE USER {asobj(name)} IDENTIFIED BY "{password}"')
        self.execute('GRANT ' + ', '.join(grants) + f' ON * TO {asobj(name)}')

    def create_table(self, name:str, colname_types:Dict[str, str]) -> None:
        """ Create table """
        self.execute(f'CREATE TABLE {asobj(name)}(' + ', '.join(f'{asobj(cn)} {astype(ct)}' for cn, ct in colname_types.items()) + ')')

    def create_function(self, name:str, arg_types:Dict[str, str], return_type:str, statements:Iterable[str], *, determinstic:bool=False) -> None:
        # TODO: Implementation
        """ Create function """
        raise NotImplementedError()

    def create_selsert_function(self, tablename:str, colname_types:Dict[str, str]) -> None:
        # TODO: Implementation
        self.execute(f'''
            DELIMITER //
            CREATE FUNCTION `selsert_{tablename}`
            (_itemname VARCHAR(64), _itemname_nonl VARCHAR(64)) RETURNS INT DETERMINISTIC
            BEGIN
                IF _itemname IS NULL THEN RETURN NULL; END IF;
                SET @ret_id = (SELECT `id` FROM `itemnames` WHERE `itemname` = _itemname);
                IF @ret_id IS NOT NULL THEN RETURN @ret_id; END IF;
                INSERT INTO `itemnames`(`itemname`, `itemname_nonl`) VALUES(_itemname, _itemname_nonl);
                RETURN LAST_INSERT_ID();
            END//
        ''')

    def recreate_database(self, name:str) -> None:
        """ Recreate (drop and create) database """
        self.drop_database(name)
        self.create_database(name)

    def recreate_user(self, name:str, password:str, grants:List[str]) -> None:
        """ Recreate (drop and create) user """
        self.drop_user(name)
        self.create_user(name, password, grants)

    def recreate_table(self, name:str, colname_types:Dict[str, str]) -> None:
        """ Recreate (drop and create) table """
        self.drop_table(name)
        self.create_table(name, colname_types)
    
    def insert(self, tablelike: TableLike, **kwargs:Any) -> int:
        """ Execute insert query
        
            example:
                `self.insert('students', name="New name", age=26)`
                    ==> SQL: `INSERT students(name, age) VALUES(%s, %s)`, parameters: `["New name", 26]`
                
                * Returns a id value of the inserted record 
        """
        table = self.db.table(tablelike)
        self.execute(
            f'INSERT INTO {tosql(table)}(' + ', '.join('`%s`' % table[colname].name for colname in kwargs) + ')'
                + ' VALUES(' + ', '.join('%s' for _ in kwargs) + ')',
            list(kwargs.values())
        )
        # self.execute('INSERT INTO ' + tablename + ' VALUES(' + ', '.join(['%s'] * len(args)) + ')', args) # In case of using normal list
        return self.cursor.last_row_id()

    def insertmany(self, tablelike: TableLike, rows: Iterable[list], _unpack=False, **kwargs: Any) -> int:
        """ Execute insert query many time
        
            ex1:
                ```
                    data = [('hoge name', 24), ('fugar nome', 22), ...]
                    self.insert('students', data,
                        name = lambda row: row[0],
                        age  = lambda row: row[1],
                    )
                ```
                    ==> SQL: `INSERT students(name, age) VALUES(%s, %s)`,
                        parameters for executemany: `[["hoge name", 26], ["fugar nome", 22], ...]`
                
                * Returns a id value of the first inserted record (if the MySQL/MariaDB environment)
                
        
            ex2:
                ```
                    plan_id = 76
                    data = [('action 1', 30), ('action 2', 15), ...]
                    self.insert('plan_actions', enumerate(data, 1), _unpack=True,
                        plan_id = plan_id,
                        index   = lambda i, row: i,
                        action  = lambda i, row: row[0],
                        time    = lambda i, row: row[1],
                    )
                ```
                    ==> SQL: `INSERT plan_actions(plan_id, index, action, time) VALUES(%s, %s, %s, %s)`,
                        parameters for executemany: `[[76, 1, "action 1", 30], [76, 2, "action 2", 15], ...]`
        """
        table = self.db.table(tablelike)

        # row_maker = {}
        # for colname, v in kwargs.items():
        #     print('colname:', colname)
        #     # breakpoint()
        #     # v = (lambda i, row: 'i=%d, row=%s' % (i, repr(row)))
        #     row_maker[colname] = lambda _row, v=v: (v(*_row))

        row_maker = {
            colname: ((lambda row, v=v: v(*row)) if _unpack else v) if callable(v) else lambda _, v=v: v  # capture the current `v` in `v=v
            for colname, v in kwargs.items()
        }
        self.executemany(
            f'INSERT INTO {tosql(table)}(' + ', '.join('`%s`' % table[colname].name for colname in kwargs) + ')'
                + ' VALUES(' + ', '.join(['%s'] * len(kwargs)) + ')',
            ([row_maker[colname](row) for colname in kwargs] for row in rows),
        )
        return self.cursor.last_row_id()

    def insert_to_table(self, tablename:str, colnames:Optional[List[str]]=None):
        return TableInserts(self, tablename, colnames)

    def exists(self, tablelike: TableLike, **options):
        """ Check if exists specific record in the table """
        res = self.select(tablelike, extra_columns=[('COUNT(*)', 'n')], **options)
        return res.n != 0

    def update(self, tablelike: TableLike, *, id: int, **kwargs: Any) -> None: # pylint: disable=redefined-builtin
        """ Execute update query
            
            example:
                `self.update('students', id=105, name="New name", age=26)`
                    ==> SQL: `UPDATE students SET name = %s AND age = %s WHERE id = %s`, parameters: `["New name", 26, 105]`
        """
        table = self.db.table(tablelike)
        self.execute(
            f'UPDATE {tosql(table)} SET ' + ', '.join(('`%s`' % table[colname].name) + ' = %s' for colname in kwargs) + f' WHERE {table.keycol.name} = %s',
             [*kwargs.values(), id]
        )

#   ================================================================================================================================
#       SELECT query method
#   ================================================================================================================================

    def select(self,
        *_tables       : TableLike,                                           # Tables to join
        table          : Optional[TableLike]                         = None, # Base table
        tables         : Optional[List[TableLike]]                   = None, # Tables to join
        join_tables    : Optional[List[Union[Tuple[TableLike, JoinLike], Tuple[TableLike, JoinLike, OpTerm]]]] = None, # Tables to join
        opt_table      : Optional[TableLike]                         = None, # Optional table to join
        opt_tables     : Optional[List[TableLike]]                   = None, # Optional tables to join
        extra_columns  : Optional[List[Tuple[str, str]]]             = None, # Extra select column expression and its aliases
        where_sql      : Optional[str]                               = None, # Where SQL
        where_params   : Optional[list]                              = None, # Where SQL parameters
        where_op       : OpTerm                     = None, # Where operator formula
        where_ops      : List[OpTerm]               = None, # Where operator formulas
        where_eq       : Optional[EqTerm]           = None, # Where equal formula
        where_eqs      : Optional[List[EqTerm]]     = None, # Where equal formulas
        where_not_eq   : Optional[EqTerm]           = None, # Where not equal formula
        where_not_eqs  : Optional[List[EqTerm]]     = None, # Where not equal formulas
        id             : Optional[Any]              = None, # Where id = value formula
        group          : Optional[ColumnLike]       = None, # Grouping column
        groups         : Optional[List[ColumnLike]] = None, # Grouping columns
        order          : Optional[Union[ColumnLike, Tuple[ColumnLike, OrderLike]]] = None, # Ordering column and its kind (ASC or DESC)
        orders         : Optional[List[Union[ColumnLike, Tuple[ColumnLike, OrderLike]]]] = None, # Ordering columns and its kinds
        limit          : Optional[int] = None, # Limit of results
        offset         : Optional[int] = None, # Offset of results
        one            : bool = False,         # Expect a just one result, and return it
        skip_same_alias: bool = True,          # Skip the error(s) of same alias name(s)
        dump           : bool = False,         # Dump a constructed SQL statement and parameters to the stderr
    ) -> Any:
        """
            SQL SELECT query
            returns: query result
                If `one` option is True, return a record
                If `one` option is False, return a list of records


            Table specification examples:

            ex1. (single table) 
                self.select('students', ...)           (recommended)  ┐     
                self.select(table='students', ...)                    │
                self.select(tables=('students',), ...)                ├─┐ These notations have the same effect 
                self.select(tables=['students'], ...)                 ┘ │
                    ==> SELECT * FROM `students` ...                 <──┘

                * `*` in the `SELECT *` will be replaced with the all columns specification, based on the schema.
                  If the `students` table has columns of `id`, `name`, `args`,
                  SELECT * FROM `students`  will be  SELECT `id`, `name`, `args` FROM `students` . 

            ex2. (multiple tables)
                self.select('students', 'classes', ...)                     (recommended)  
                self.select(tables=('students', 'classes', ...), ...)
                self.select(tables=['students', 'classes', ...], ...)
                self.select(table='students', tables=('classes', ...), ...)
                self.select(table='students', tables=['classes', ...], ...)
                    ==> SELECT * FROM `students` INNER JOIN `classes` ON ...

                * Table Joins are performed based on the schema.


            `id` argument example:

            ex. self.select('students', id=105)
                    ==> SQL: "SELECT * FROM `students` WHERE (`id` = %s)", parameters: [105]

                * `one` option will be automatically set to True if `id` argument is specified.
                  Therefore, returns a just one record. (If not exists, returns None.)

                * This specification is available only the column named `id`.
                  (For the other column(s), use the where_eq or where_eqs arguments.)


            Where arguments examples:

            ex1. (single equal term)
                self.select('students', where_eq=('name', 'hogename'))                     (recommended)
                self.select('students', where_eqs=[('name', 'hogename')])
                self.select('students', where_op=('name', '=', 'hogename'))
                self.select('students', where_ops=[('name', '=', 'hogename')])
                self.select('students', where_sql='name = %s', where_params=['hogename'])  (not recommended)
                    ==> SQL: "SELECT * FROM `students` WHERE (`name` = %s)", parameters: ['hogename']

            ex1. (single not equal term)
                self.select('students', where_not_eq=('name', 'hogename'))                     (recommended)
                self.select('students', where_not_eqs=[('name', 'hogename')])
                self.select('students', where_op=('name', '<>', 'hogename'))
                self.select('students', where_ops=[('name', '<>', 'hogename')])
                self.select('students', where_sql='name <> %s', where_params=['hogename'])  (not recommended)
                    ==> SQL: "SELECT * FROM `students` WHERE (`name` <> %s)", parameters: ['hogename']

            ex3. (multiple equal term)
                self.select('students', where_eqs=[('name', 'hogename'), ('age', 23)])                      (recommended)
                self.select('students', where_ops=[('name', '=', 'hogename'), ('age', '=', 23)])
                self.select('students', where_sql='name = %s AND age = %s', where_params=['hogename', 23])  (not recommended)
                    ==> SQL: "SELECT * FROM `students` WHERE (`name` = %s) AND (`age` = %s)", parameters: ['hogename', 23]

            ex4. (multiple less/more than terms)
                self.select('students', where_ops=[('age', '>=', 19), ('age', '<=', 22)])
                    ==> SQL: "SELECT * FROM `students` WHERE (age >= %s) AND (age <= %s)", parameters: [19, 22]

            ex5. (and/or terms) 
                                           ┌───────────────────────────────────────────────────────────────── AND ──────────────────────────────────────────────────────────────────┐
                                             ┌───────────────────────────── OR ───────────────────────────────┐  ┌───────────────────────────── OR ───────────────────────────────┐
                                                                   ┌───────────────── AND ──────────────────┐                          ┌───────────────── AND ──────────────────┐
                self.select(..., where_ops=[ [('year', '>', 2020), [('year', '=', 2020), ('month', '>=', 6))] ], [('year', '<', 2022), [('year', '=', 2022), ('month', '<=', 8))] ] ])

                ==> SQL: "SELECT ... WHERE ((year > %s) OR ((year = %s) AND (month >= %s))) AND ((year < %s) OR ((year = %s) AND (month <= %s)))", parameters: [2020, 2020, 6, 2022, 2022, 8]

                * The nested lists (Python list objects) will be joined in AND -> OR -> AND -> ... order.
                * This and/or specification is only valid on `where_op` or `where_ops` arguments.
                    (If the list is specified to `where_op` argument, its list will be joined in OR -> AND -> OR -> ... order.)

            ex6. (IS NULL term)
                self.select('students', where_eq=('age', None))           (recommended)
                self.select('students', where_ops=[('age', 'IS', None)])
                    ==> SQL: "SELECT * FROM `students` WHERE `age` IS NULL", parameters: []

                * The equal term with the `None` value (Python None) will be a `IS NULL` term.

            ex7. (IS NOT NULL term)
                self.select('students', where_not_eq=('age', None))       (recommended)
                self.select('students', where_ops=[('age', 'IS NOT', None)])
                    ==> SQL: "SELECT * FROM `students` WHERE `age` IS NOT NULL", parameters: []

                * The not equal term with the `None` value (Python None) will be a `IS NOT NULL` term.

            ex8. (Column only term)
                self.select('students', where_eq='is_active')     (recommended)
                self.select('students', where_eqs=['is_active'])
                self.select('students', where_op='is_active')
                self.select('students', where_ops=['is_active'])
                    ==> SQL: "SELECT * FROM `students` WHERE (is_active)", parameters: []

            ex9. (Column only NOT term)
                self.select('students', where_not_eq='is_active')              (recommended)
                self.select('students', where_not_eqs=['is_active'])
                self.select('students', where_not_op=('NOT', 'is_active'))
                self.select('students', where_not_ops=[('NOT', 'is_active')])
                    ==> SQL: "SELECT * FROM `students` WHERE (NOT is_active)", parameters: []


        order(s) arguments examples:

            ex1. (ASC order) 
                self.select(..., order='age')           (recommended)
                self.select(..., order='+age')
                self.select(..., order=('age', 'ASC'))
                self.select(..., orders=['age'])
                self.select(..., orders=['+age'])
                self.select(..., orders=[('age', 'ASC')])
                    ==> "... ORDER BY `age` ASC"

            ex2. (DESC order) 
                self.select(..., order='-age')           (recommended)
                self.select(..., order=('age', 'DESC'))
                self.select(..., orders=['-age'])
                self.select(..., orders=[('age', 'DESC')])
                    ==> "... ORDER BY `age` DESC"

            ex3. multiple orders
                self.select(..., orders=['-age', 'name', '-id'])                             (recommended)
                self.select(..., orders=['-age', '+name', '-id'])
                self.select(..., orders=[('age', 'DESC'), 'name', ('id', 'DESC')])
                self.select(..., orders=[('age', 'DESC'), ('name', 'ASC'), ('id', 'DESC')])
                    ==> "... ORDER BY `age` DESC, `name` ASC, `id` DESC"

        """

        assert tables        is None or isinstance(tables       , (list, tuple)), "Argument `tables` is not a list or tuple."
        assert opt_tables    is None or isinstance(opt_tables   , (list, tuple)), "Argument `opt_tables` is not a list or tuple."
        assert where_ops     is None or isinstance(where_ops    , (list, tuple)), "Argument `where_ops` is not a list or tuple."
        assert where_eqs     is None or isinstance(where_eqs    , (list, tuple)), "Argument `where_eqs` is not a list or tuple."
        assert where_not_eqs is None or isinstance(where_not_eqs, (list, tuple)), "Argument `where_not_eqs` is not a list or tuple."
        assert groups        is None or isinstance(groups       , (list, tuple)), "Argument `groups` is not a list or tuple."
        assert orders        is None or isinstance(orders       , (list, tuple)), "Argument `orders` is not a list or tuple."

        return self.query(*self._select_query_by_list(
            tables        = list(self._one_or_more(table, _tables, tables)),
            opt_tables    = list(self._one_or_more(opt_table, opt_tables)),
            where_ops     = list(self._one_or_more(where_op, where_ops)),
            where_eqs     = list(self._one_or_more(('id', id) if id is not None else None, self._one_or_more(where_eq, where_eqs))),
            where_not_eqs = list(self._one_or_more(where_not_eq, where_not_eqs)),
            groups        = list(self._one_or_more(group, groups)),
            orders        = list(self._one_or_more(order, orders)),
            join_tables   = join_tables or [],
            extra_columns = extra_columns or [],
            where_sql     = where_sql,
            where_params  = where_params,
            limit         = limit,
            offset        = offset,
            skip_same_alias=skip_same_alias,
            dump          = dump
        ), fetch_one=(id is not None or one))

    def _select_query_by_list(self, *,
        tables         : List[TableLike]                   , # Tables
        opt_tables     : List[TableLike]                   , # Optional tables to join
        join_tables    : List[Union[TableLike, Tuple[TableLike, JoinLike], Tuple[TableLike, JoinLike, OpTerm], Tuple[TableLike, JoinLike, OpTerm, bool]]],
                         # Tables to join (table, join-type, on-ops, use table link or not)
        extra_columns  : List[Tuple[str, str]]             , # Extra select column expression and its aliases
        where_ops      : List[Union[ColumnLike, Tuple[str, ColumnLike], Tuple[ColumnLike, str, Any], list]]  , # Where binary operator formulas (list for OR operator)
        where_eqs      : List[EqTerm] , # Where equal formulas
        where_not_eqs  : List[EqTerm] , # Where not equal formulas
        groups         : List[ColumnLike]                  , # Grouping columns
        orders         : List[Union[ColumnLike, Tuple[ColumnLike, OrderLike]]], # Ordering columns (and its kinds: 'ASC' (default) or 'DESC')
        where_sql      : Optional[str]               = None, # Where SQL
        where_params   : Optional[list]              = None, # Where SQL parameters
        limit          : Optional[int]               = None, # Limit of results
        offset         : Optional[int]               = None, # Offset of results
        skip_same_alias: bool = True,
        dump           : bool = False,
    ) -> Tuple[str, list]:
        """
            Construct SELECT SQL query
        """

        if not tables:
            raise SelectQueryError('No tables specified.')
            
        excol_aliases = [alias for _, alias in extra_columns]

        # Process join tables
        _join_tables: List[Tuple[Table, JoinType, Optional[OpTerm], bool]] = []
        _join_tables.extend((self.db.table(tablelike), JoinType.INNER, None, True) for tablelike in tables[1:])
        _join_tables.extend((self.db.table(tablelike), JoinType.LEFT , None, True) for tablelike in opt_tables)
        _join_tables.extend([
            (self.db.table(jt[0]), JoinType.INNER, None, True) if not isinstance(jt, tuple)
            else ((self.db.table(jt[0]), JoinType(jt[1]), None, True) if len(jt) == 2
                else (self.db.table(jt[0]), JoinType(jt[1]), jt[2], False) if len(jt) == 3
                else (self.db.table(jt[0]), JoinType(jt[1]), jt[2], bool(jt[3])))
            for jt in join_tables
        ])

        pr_tables = [*tables, *opt_tables, *(jt[0] for jt in join_tables)]



        def _proc_column(columnlike: ColumnLike) -> Union[Column, ColumnAlias]:
            if columnlike in excol_aliases:
                return columnlike
            return self.db.column(columnlike, pr_tables)

<<<<<<< HEAD
        # Process where equals
        try:
            for where_eq in where_eqs:
                if isinstance(where_eq, tuple):
                    columnlike, value = where_eq
                    where_ops.append((columnlike, '<=>', value))
                else:
                    if not isinstance(where_eq, (Column, str)):
                        raise SelectQueryError('Invalid operator expression: %s' % where_eq) 
                    where_ops.append(where_eq)
            
            for where_not_eq in where_not_eqs:
                if isinstance(where_not_eq, tuple):
                    columnlike, value = where_not_eq
                    where_ops.append((columnlike, '<>', value))
                else:
                    if not isinstance(where_not_eq, (Column, str)):
                        raise SelectQueryError('Invalid operator expression: %s' % where_not_eq) 
                    where_ops.append(('NOT', where_not_eq))

        except ValueError as e:
            raise SelectQueryError('Invalid eq or not_eq parameters: ', where_eqs, where_not_eqs) from e
=======
>>>>>>> ece1f099

        def _proc_op_term(_where_ops:list, *, sqls:Optional[list]=None, prms:Optional[list]=None, is_and:bool):
            sqls = [] if sqls is None else sqls
            prms = [] if prms is None else prms
            for _where_op in _where_ops:
                if isinstance(_where_op, list):
                    _sql, _prms = _proc_op_term(_where_op, is_and=not is_and)
                    sqls.append(_sql)
                    prms.extend(_prms)
                    continue
                
                # Binary operation
                if isinstance(_where_op, tuple) and len(_where_op) == 3:
                    columnlike, _op, value = _where_op
                    op = asop(_op)
                    column = _proc_column(columnlike)
<<<<<<< HEAD
                    if op == '<=>' or value is not None:
                        sqls.append(f'{tosql(column)} {op} %s')
                        prms.append(value)
                    else:
=======
                    colsql = tosql(column)
                    if isinstance(value, Column):
                        sqls.append(f'{colsql} {op} {tosql(value)}')
                    elif value in (None, True, False):
>>>>>>> ece1f099
                        if op in ('=', 'IS'):
                            if value is True:
                                sqls.append(colsql)
                            elif value is False:
                                sqls.append(f'NOT {colsql}')
                            else:
                                sqls.append(f'{colsql} IS NULL')
                        elif op in ('<>', '!=', 'IS NOT'):
                            if value is True:
                                sqls.append(f'NOT {colsql}')
                            elif value is False:
                                sqls.append(colsql)
                            else:
                                sqls.append(f'{colsql} IS NOT NULL')
                        else:
                            raise SelectQueryError('Invalid operator for NULL (None) value')
                    else:
                        sqls.append(f'{colsql} {op} %s')
                        prms.append(value)

                # Unary operation
                elif isinstance(_where_op, tuple) and len(_where_op) == 2:
                    _op, columnlike = _where_op
                    sqls.append(f'{asop(_op)} {tosql(_proc_column(columnlike))}')

                # Boolean operation
                else:
                    columnlike = _where_op
                    if not isinstance(columnlike, (Column, str)):
                        raise SelectQueryError('Invalid operator expression: %s' % _where_op) 
                    sqls.append(tosql(_proc_column(columnlike)))

            return (' AND ' if is_and else ' OR ').join(['(%s)' % sql for sql in sqls]), prms



        # Prepare table links for Joins
        join_infos:List[Tuple[Table, JoinType, OpTerm]] = []
        _loaded_tables = [self.db.table(tables[0])]
        for tablelike, joinlike, _on_ops, use_tlink in _join_tables:
            table = self.db.table(tablelike)
            jointype = JoinType(joinlike) # TODO: Fix?
            on_ops = _on_ops or []
            if not on_ops or use_tlink:
                clink:Sequence[TableLink] = list(table.find_tables_links(_loaded_tables))
                if not len(clink):
                    raise SelectQueryError('No links found between table `{}` from tables {}.'.format(table, ', '.join('`{}`'.format(t) for t in _loaded_tables)))
                if len(clink) > 1:
                    warnings.warn(RuntimeWarning('Multiple links found between table `{}` from tables {}.'.format(table, ', '.join('`{}`'.format(t) for t in _loaded_tables))))
                    # raise SelectQueryError('Multiple links found between table `{}` from tables {}.'.format(target_table, ', '.join('`{}`'.format(t) for t in _loaded_tables)))
                tlink = clink[0]
                on_sql, on_params = _proc_op_term([(tlink.lcol, '=', tlink.rcol), *on_ops], is_and=True)
            else:
                on_sql, on_params = _proc_op_term(on_ops, is_and=True)
            join_infos.append((tlink.lcol.table, jointype, on_sql, on_params))
            _loaded_tables.insert(0, table)



        # Process where equals
        try:
            for where_eq in where_eqs:
                if isinstance(where_eq, tuple):
                    columnlike, value = where_eq
                    where_ops.append((columnlike, '=', value))
                else:
                    if not isinstance(where_eq, (Column, str)):
                        raise SelectQueryError('Invalid operator expression: %s' % where_eq) 
                    where_ops.append(where_eq)
            
            for where_not_eq in where_not_eqs:
                if isinstance(where_not_eq, tuple):
                    columnlike, value = where_not_eq
                    where_ops.append((columnlike, '<>', value))
                else:
                    if not isinstance(where_not_eq, (Column, str)):
                        raise SelectQueryError('Invalid operator expression: %s' % where_not_eq) 
                    where_ops.append(('NOT', where_not_eq))

        except ValueError as e:
            raise SelectQueryError('Invalid eq or not_eq parameters: ', where_eqs, where_not_eqs) from e

        where_sql, where_params = _proc_op_term(
            where_ops,
            sqls = [where_sql] if where_sql else None,
            prms = [*where_params] if where_params is not None else None,
            is_and=True,
        )

        _orders = []
        for order_expr in orders:
            if isinstance(order_expr, tuple):
                try:
                    col, odt = order_expr
                except ValueError as e:
                    raise SelectQueryError('Invalid order expression: %s' % order_expr) from e
                _orders.append((_proc_column(col), OrderType(odt)))

            else:
                if isinstance(order_expr, str) and order_expr and order_expr[0] in ('+', '-'):
                    colname = order_expr[1:]
                    ordertype = OrderType.ASC if order_expr[0] == '+' else OrderType.DESC
                else:
                    colname = order_expr
                    ordertype = OrderType.ASC
                _orders.append((_proc_column(colname), ordertype))
        
        return self._construct_select_query(
            base_table    = self.db.table(tables[0]),
            join_infos    = join_infos,
            extra_columns = [(ExtraColumnExpr(cexpr), ColumnAlias(alias)) for cexpr, alias in extra_columns],
            where_sql     = where_sql,
            where_params  = where_params,
            groups        = [_proc_column(col) for col in groups],
            orders        = _orders,
            limit         = limit,
            offset        = offset,
            skip_same_alias = skip_same_alias,
            dump = dump,
        )

    def _construct_select_query(self, *,
        base_table      : Table,
        join_infos      : List[Tuple[Table, JoinType, str, list]],
        extra_columns   : List[Tuple[ExtraColumnExpr, ColumnAlias]],
        where_sql       : Optional[str],
        where_params    : list,
        groups          : List[Union[Column, ColumnAlias]],
        orders          : List[Tuple[Union[Column, ColumnAlias], OrderType]],
        limit           : Optional[int],
        offset          : Optional[int],
        skip_same_alias : bool,
        dump            : bool = False,
    ) -> Tuple[str, list]:

        # Prepare columns to select
        select_columns: List[Tuple[Column, Optional[ColumnAlias]]] = []
        used_column_names: Set[ColumnAlias] = set()

        for column in self.db[base_table].columns:
            select_columns.append((column, None))
            used_column_names.add(column.name)

        for join_info in join_infos:
            table = join_info[0]
            for column in self.db.table(table).columns:
                if not column.name in used_column_names:
                    select_columns.append((column, None))
                    used_column_names.add(column.name)
                else:
                    _alias = self.AUTO_ALIAS_FUNC(column)
                    if _alias in used_column_names:
                        if not skip_same_alias:
                            raise SelectQueryError('Alias `{}` already used.'.format(_alias))
                    else:
                        select_columns.append((column, _alias))
                        used_column_names.add(_alias)

        # Construct SELECT column expressions
        select_extra_columns:List[Tuple[ExtraColumnExpr, ColumnAlias]] = []
        for column_expr, alias in extra_columns:
            if alias in used_column_names:
                raise SelectQueryError('Alias `{}` already used.'.format(alias))
            select_extra_columns.append((column_expr, alias))
            used_column_names.add(alias)

        select_col_exprs = []
        for column, opt_alias in select_columns:
            select_col_exprs.append(tosql(column) + ((' AS ' + astext(opt_alias)) if opt_alias is not None else ''))
        for column_expr, alias in select_extra_columns:
            select_col_exprs.append(column_expr + ' AS ' + astext(alias))

        # Construct SQL statement
        sql = 'SELECT ' + ', '.join(select_col_exprs) + ' FROM ' + tosql(base_table) + '\n'
        params:List[Any] = []

        for table, jointype, on_sql, on_params in join_infos:
            sql += f' {self._fmt_jointype(jointype)} JOIN {tosql(table)} ON {on_sql}\n'
            params.extend(on_params)

        if where_sql:
            sql += ' WHERE ' + where_sql + '\n'
            params.extend(where_params)

        if groups:
            sql += ' GROUP BY ' + ', '.join(tosql(g) for g in groups) + '\n'

        if orders:
            sql += ' ORDER BY ' + ', '.join(f'{tosql(column)} {self._fmt_ordertype(ordertype)}' for column, ordertype in orders) + '\n'

        if limit is not None:
            sql += ' LIMIT %s\n'
            params.append(limit)

        if offset is not None:
            sql += ' OFFSET %s\n'
            params.append(offset)

        if dump:
            print(sql, params, file=sys.stderr)

        # Return a tuple of (SQL statement, list of parameter values)
        return sql, params


    @staticmethod
    def _one_or_more(one:Optional[T], *mores:Optional[Iterable[T]]) -> Iterator[T]:
        if one is not None:
            yield one
        for more in mores:
            if more is not None:
                yield from more

    @staticmethod
    def _as_iterable(val) -> Iterator[T]:
        if val is not None:
            if isinstance(val, (tuple, list)):
                yield from val
            yield val

    @staticmethod
    def _fmt_jointype(jointype:JoinType):
        if not isinstance(jointype, JoinType):
            raise SelectQueryError('Invalid join type %s' % jointype)
        return jointype.name

    @staticmethod
    def _fmt_ordertype(ordertype:OrderType):
        if not isinstance(ordertype, OrderType):
            raise SelectQueryError('Invalid ordertype %s' % ordertype)
        return ordertype.name

    @staticmethod
    def AUTO_ALIAS_FUNC(column:Column) -> ColumnAlias:
        """ Automatically aliasing function for columns expressions in SELECT query """
        return ColumnAlias(column.table.name + '_' + column.name)



class TableInserts:
    """ Table insertion utility class """

    def __init__(self, sqexec:'QueryExecutor', tablename:str, colnames:Optional[List[str]] = None):
        self.sqexec = sqexec
        self.tablename = tablename
        self.colnames = colnames
        self.records:List[List] = []

    def reset(self):
        """ Reset data """
        self.colnames = None
        self.records = []

    def __enter__(self):
        self.reset()
        return self

    def insert(self, *args, **kwargs):
        """ Prepare a insertion of new record """
        if self.colnames is None:
            if args:
                raise TableInsertsError('Positional arguments cannot be used without specifying column names in initialization.')
            self.colnames = list(kwargs.keys())

        if args and kwargs:
            raise TableInsertsError('Positional arguments and keyword arguments cannot be used at the same time.')

        if args:
            if len(args) != len(self.colnames):
                raise TableInsertsError('The number of values does not match.')
            values = args
        elif kwargs:
            values = []
            for colname in self.colnames:
                if colname not in kwargs:
                    raise TableInsertsError('Key `{}` is not specified.'.format(colname))
                values.append(kwargs[colname])
        else:
            raise TableInsertsError('No arguments are specified.')

        assert(isinstance(values, list))
        self.records.append(values)

    def execute(self) -> Optional[int]:
        """ Execute prepared insertions """
        if not (self.colnames and self.records):
            warnings.warn('No records inserted to table `{}`'.format(self.tablename))
            return None
        assert(isinstance(self.records, list) and all(isinstance(record, list) for record in self.records))

        self.sqexec.executemany(
            f'INSERT INTO {asobj(self.tablename)}(' + ', '.join(map(asobj, self.colnames)) + ')'
             + ' VALUES(' + ', '.join(['%s'] * len(self.colnames)) + ')',
             self.records
        )
        self.reset()
        return self.sqexec.cursor.last_row_id()

    def __exit__(self, exc_type, exc_value, traceback):
        self.execute()


class ExecutorError(Exception):
    """ Executor error """

class BasicQueryExecutorError(ExecutorError):
    """ Basic Execute Query error """

class QueryExecutorError(BasicQueryExecutorError):
    """ Query Executor error """

class SelectQueryError(QueryExecutorError):
    """ SELECT Query error """

class TableInsertsError(ExecutorError):
    """ Table Inserts error """<|MERGE_RESOLUTION|>--- conflicted
+++ resolved
@@ -508,7 +508,6 @@
                 return columnlike
             return self.db.column(columnlike, pr_tables)
 
-<<<<<<< HEAD
         # Process where equals
         try:
             for where_eq in where_eqs:
@@ -531,8 +530,6 @@
 
         except ValueError as e:
             raise SelectQueryError('Invalid eq or not_eq parameters: ', where_eqs, where_not_eqs) from e
-=======
->>>>>>> ece1f099
 
         def _proc_op_term(_where_ops:list, *, sqls:Optional[list]=None, prms:Optional[list]=None, is_and:bool):
             sqls = [] if sqls is None else sqls
@@ -549,18 +546,11 @@
                     columnlike, _op, value = _where_op
                     op = asop(_op)
                     column = _proc_column(columnlike)
-<<<<<<< HEAD
-                    if op == '<=>' or value is not None:
-                        sqls.append(f'{tosql(column)} {op} %s')
-                        prms.append(value)
-                    else:
-=======
                     colsql = tosql(column)
                     if isinstance(value, Column):
                         sqls.append(f'{colsql} {op} {tosql(value)}')
                     elif value in (None, True, False):
->>>>>>> ece1f099
-                        if op in ('=', 'IS'):
+                        if op in ('<=>', '=', 'IS'):
                             if value is True:
                                 sqls.append(colsql)
                             elif value is False:
@@ -575,7 +565,7 @@
                             else:
                                 sqls.append(f'{colsql} IS NOT NULL')
                         else:
-                            raise SelectQueryError('Invalid operator for NULL (None) value')
+                            raise SelectQueryError('Invalid operator for NULL(None) / Boolean value')
                     else:
                         sqls.append(f'{colsql} {op} %s')
                         prms.append(value)
